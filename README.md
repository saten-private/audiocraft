---
title: "MusicGen"
python_version: "3.9"
tags:
  - "music generation"
  - "language models"
  - "LLMs"
<<<<<<< HEAD
app_file: "app.py"
=======
app_file: "app_batched.py"
>>>>>>> 756be9c8
emoji: 🎵
colorFrom: white
colorTo: blue
sdk: gradio
sdk_version: 3.34.0
pinned: true
license: "cc-by-nc-4.0"
---
# Audiocraft
![docs badge](https://github.com/facebookresearch/audiocraft/workflows/audiocraft_docs/badge.svg)
![linter badge](https://github.com/facebookresearch/audiocraft/workflows/audiocraft_linter/badge.svg)
![tests badge](https://github.com/facebookresearch/audiocraft/workflows/audiocraft_tests/badge.svg)

Audiocraft is a PyTorch library for deep learning research on audio generation. At the moment, it contains the code for MusicGen, a state-of-the-art controllable text-to-music model.

## MusicGen

Audiocraft provides the code and models for MusicGen, [a simple and controllable model for music generation][arxiv]. MusicGen is a single stage auto-regressive
Transformer model trained over a 32kHz <a href="https://github.com/facebookresearch/encodec">EnCodec tokenizer</a> with 4 codebooks sampled at 50 Hz. Unlike existing methods like [MusicLM](https://arxiv.org/abs/2301.11325), MusicGen doesn't not require a self-supervised semantic representation, and it generates
all 4 codebooks in one pass. By introducing a small delay between the codebooks, we show we can predict
them in parallel, thus having only 50 auto-regressive steps per second of audio.
Check out our [sample page][musicgen_samples] or test the available demo!

<a target="_blank" href="https://colab.research.google.com/drive/1fxGqfg96RBUvGxZ1XXN07s3DthrKUl4-?usp=sharing">
  <img src="https://colab.research.google.com/assets/colab-badge.svg" alt="Open In Colab"/>
</a>
<a target="_blank" href="https://huggingface.co/spaces/facebook/MusicGen">
  <img src="https://huggingface.co/datasets/huggingface/badges/raw/main/open-in-hf-spaces-sm.svg" alt="Open in HugginFace"/>
</a>
<br>

## Installation
Audiocraft requires Python 3.9, PyTorch 2.0.0, and a GPU with at least 16 GB of memory (for the medium-sized model). To install Audiocraft, you can run the following:

```shell
# Best to make sure you have torch installed first, in particular before installing xformers.
# Don't run this if you already have PyTorch installed.
pip install 'torch>=2.0'
# Then proceed to one of the following
pip install -U audiocraft  # stable release
pip install -U git+https://git@github.com/facebookresearch/audiocraft#egg=audiocraft  # bleeding edge
pip install -e .  # or if you cloned the repo locally
```

## Usage
You can play with MusicGen by running the jupyter notebook at [`demo.ipynb`](./demo.ipynb) locally, or use the provided [colab notebook](https://colab.research.google.com/drive/1fxGqfg96RBUvGxZ1XXN07s3DthrKUl4-?usp=sharing). Finally, a demo is also available on the [`facebook/MusiGen`  HugginFace Space](https://huggingface.co/spaces/facebook/MusicGen) (huge thanks to all the HF team for their support).

## API

We provide a simple API and 4 pre-trained models. The pre trained models are:
- `small`: 300M model, text to music only - [🤗 Hub](https://huggingface.co/facebook/musicgen-small)
- `medium`: 1.5B model, text to music only - [🤗 Hub](https://huggingface.co/facebook/musicgen-medium)
- `melody`: 1.5B model, text to music and text+melody to music - [🤗 Hub](https://huggingface.co/facebook/musicgen-melody)
- `large`: 3.3B model, text to music only - [🤗 Hub](https://huggingface.co/facebook/musicgen-large)

We observe the best trade-off between quality and compute with the `medium` or `melody` model.
In order to use MusicGen locally **you must have a GPU**. We recommend 16GB of memory, but smaller
GPUs will be able to generate short sequences, or longer sequences with the `small` model.

**Note**: Please make sure to have [ffmpeg](https://ffmpeg.org/download.html) installed when using newer version of `torchaudio`.
You can install it with:
```
apt get install ffmpeg
```

See after a quick example for using the API.

```python
import torchaudio
from audiocraft.models import MusicGen
from audiocraft.data.audio import audio_write

model = MusicGen.get_pretrained('melody')
model.set_generation_params(duration=8)  # generate 8 seconds.
wav = model.generate_unconditional(4)    # generates 4 unconditional audio samples
descriptions = ['happy rock', 'energetic EDM', 'sad jazz']
wav = model.generate(descriptions)  # generates 3 samples.

melody, sr = torchaudio.load('./assets/bach.mp3')
# generates using the melody from the given audio and the provided descriptions.
wav = model.generate_with_chroma(descriptions, melody[None].expand(3, -1, -1), sr)

for idx, one_wav in enumerate(wav):
    # Will save under {idx}.wav, with loudness normalization at -14 db LUFS.
    audio_write(f'{idx}', one_wav.cpu(), model.sample_rate, strategy="loudness")
```


## Model Card

See [the model card page](./MODEL_CARD.md).

## FAQ

#### Will the training code be released?

Yes. We will soon release the training code for MusicGen and EnCodec.


## Citation
```
@article{copet2023simple,
      title={Simple and Controllable Music Generation},
      author={Jade Copet and Felix Kreuk and Itai Gat and Tal Remez and David Kant and Gabriel Synnaeve and Yossi Adi and Alexandre Défossez},
      year={2023},
      journal={arXiv preprint arXiv:2306.05284},
}
```

## License
* The code in this repository is released under the MIT license as found in the [LICENSE file](LICENSE).
* The weights in this repository are released under the CC-BY-NC 4.0 license as found in the [LICENSE_weights file](LICENSE_weights).

[arxiv]: https://arxiv.org/abs/2306.05284
[musicgen_samples]: https://ai.honu.io/papers/musicgen/<|MERGE_RESOLUTION|>--- conflicted
+++ resolved
@@ -5,11 +5,7 @@
   - "music generation"
   - "language models"
   - "LLMs"
-<<<<<<< HEAD
 app_file: "app.py"
-=======
-app_file: "app_batched.py"
->>>>>>> 756be9c8
 emoji: 🎵
 colorFrom: white
 colorTo: blue
