--- conflicted
+++ resolved
@@ -6,7 +6,6 @@
 LICENSE file in the root directory of this source tree.
 """
 
-import os
 from tempfile import NamedTemporaryFile
 import argparse
 import torch
@@ -14,10 +13,7 @@
 from audiocraft.models import MusicGen
 from audiocraft.data.audio import audio_write
 
-
 MODEL = None
-SHARE = bool(os.environ.get('APP_SHARE'))
-SERVER_PORT = int(os.environ.get('APP_SERVER_PORT', 7860))
 
 
 def load_model(version):
@@ -71,7 +67,7 @@
         gr.Markdown(
             """
             # MusicGen
-    
+
             This is the demo for [MusicGen](https://github.com/facebookresearch/audiocraft), a simple and controllable model for music generation
             presented at: ["Simple and Controllable Music Generation"](https://huggingface.co/papers/2306.05284).
             <br/>
@@ -134,19 +130,19 @@
         gr.Markdown(
             """
             ### More details
-    
+
             The model will generate a short music extract based on the description you provided.
             You can generate up to 30 seconds of audio.
-    
+
             We present 4 model variations:
             1. Melody -- a music generation model capable of generating music condition on text and melody inputs. **Note**, you can also use text only.
             2. Small -- a 300M transformer decoder conditioned on text only.
             3. Medium -- a 1.5B transformer decoder conditioned on text only.
             4. Large -- a 3.3B transformer decoder conditioned on text only (might OOM for the longest sequences.)
-    
+
             When using `melody`, ou can optionaly provide a reference audio from
             which a broad melody will be extracted. The model will then try to follow both the description and melody provided.
-    
+
             You can also use your own GPU or a Google Colab by following the instructions on our repo.
             See [github.com/facebookresearch/audiocraft](https://github.com/facebookresearch/audiocraft)
             for more details.
@@ -173,7 +169,8 @@
         if share:
             launch_kwargs['share'] = share
 
-        interface.launch(**launch_kwargs)
+        interface.queue().launch(**launch_kwargs, max_threads=1)
+
 
 if __name__ == "__main__":
     # torch.cuda.set_per_process_memory_fraction(0.48)
@@ -205,9 +202,6 @@
 
     args = parser.parse_args()
 
-<<<<<<< HEAD
-demo.queue().launch(share=SHARE, server_port=SERVER_PORT, max_threads=1)
-=======
     ui(
         username=args.username,
         password=args.password,
@@ -215,5 +209,4 @@
         server_port=args.server_port,
         share=args.share,
         listen=args.listen
-    )
->>>>>>> 8e10a532
+    )